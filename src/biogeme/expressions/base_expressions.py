--- conflicted
+++ resolved
@@ -135,12 +135,9 @@
         """Kept for backward compatibility"""
         pass
 
-<<<<<<< HEAD
     @deprecated_parameters(obsolete_params={'numberOfDraws': 'number_of_draws'})
     def prepare(self, database: "Database", number_of_draws: int) -> None:
-=======
-    def prepare(self, database: Database, number_of_draws: int) -> None:
->>>>>>> 26bf75d6
+
         """Prepare the expression to be evaluated
 
         :param database: Biogeme database
