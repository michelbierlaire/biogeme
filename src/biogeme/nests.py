"""Implements objects in charge of the management of nests for the
nested and the cross-nested logit model.

:author: Michel Bierlaire
:date: Thu Oct  5 14:45:58 2023

"""

from __future__ import annotations

import itertools
import logging
from dataclasses import dataclass
from typing import Iterator, Any

import numpy as np
import pandas as pd
from scipy.integrate import dblquad

from biogeme.exceptions import BiogemeError
from biogeme.expressions import (
    Expression,
    Numeric,
    ExpressionOrNumeric,
    Beta,
    get_dict_expressions,
    get_dict_values,
)


# The first versions of Biogeme defined the nests as follows. We keep his for backward compatibility.
OldOneNestForNestedLogit = tuple[ExpressionOrNumeric, list[int]]
OldNestsForNestedLogit = tuple[OldOneNestForNestedLogit, ...]
OldOneNestForCrossNestedLogit = tuple[ExpressionOrNumeric, dict[int, Expression]]
OldNestsForCrossNestedLogit = tuple[OldOneNestForCrossNestedLogit, ...]

logger = logging.getLogger(__name__)


@dataclass
class OneNestForNestedLogit:
    """Class capturing the information for one nest of the nested logit model"""

    nest_param: ExpressionOrNumeric
    list_of_alternatives: list[int]
    name: str | None = None

    @classmethod
    def from_tuple(cls, the_tuple: OldOneNestForNestedLogit) -> OneNestForNestedLogit:
        """Ctor to initialize the nest using the old syntax of Biogeme with a tuple"""
        return cls(*the_tuple)

    def intersection(self, other_nest: OneNestForNestedLogit) -> set[int]:
        """Returns the intersection of two nests. Designed to verify the
        validity of the specification

        """
        set1 = set(self.list_of_alternatives)
        set2 = set(other_nest.list_of_alternatives)
        return set1 & set2


def get_nest(a_nest: OneNestForNestedLogit | OldOneNestForNestedLogit):
    """Convert a nest definition to an OneNestForNestedLogot, if needed."""

    if isinstance(a_nest, OneNestForNestedLogit):
<<<<<<< HEAD
        return a_nest
    if isinstance(a_nest, tuple):
        return OneNestForNestedLogit.from_tuple(a_nest)
    raise TypeError(f'Object to type {type(a_nest)} does not represent a nest.')
=======
        return


def get_alpha_expressions(
    the_dict: dict[int, Expression | float]
) -> dict[int, Expression]:
    """If the dictionary contains float, they are transformed into a
    numerical expression."""

    def generate_expression(value: Expression | float) -> Expression:
        """Remove the type ambiguity and generates an Expression"""
        if isinstance(value, (int, float)):
            return Numeric(value)
        return value

    return {key: generate_expression(value) for key, value in the_dict.items()}


def get_alpha_values(
    the_dict: dict[int, Expression | float],
    parameters: dict[str, float] | None = None,
) -> dict[int, float]:
    """If the dictionary contains float, they are transformed into a
    numerical expression.

    :param the_dict: dict of alphas.
    :param parameters: value of the parameters.
    """

    def generate_value(
        value: Expression | float, the_parameters: dict[str, float]
    ) -> float:
        """Remove the type ambiguity and generates a value"""
        if isinstance(value, (int, float)):
            return value
        if the_parameters is not None:
            value.set_estimated_values(the_parameters)
        v = value.get_value()
        return v

    return {key: generate_value(value, parameters) for key, value in the_dict.items()}
>>>>>>> 26bf75d6


@dataclass
class OneNestForCrossNestedLogit:
    """Tuple capturing the information for one nest of the cross-nested logit"""

<<<<<<< HEAD
    nest_param: ExpressionOrNumeric
    dict_of_alpha: dict[int, ExpressionOrNumeric]
=======
    nest_param: Expression | float
    dict_of_alpha: dict[int, Expression | float]
>>>>>>> 26bf75d6
    name: str | None = None

    @classmethod
    def from_tuple(
        cls, the_tuple: OldOneNestForCrossNestedLogit
    ) -> OneNestForCrossNestedLogit:
        """Ctor to initialize the nest using the old syntax of Biogeme with a tuple"""
        return cls(*the_tuple)

    def __post_init__(self) -> None:
        self.dict_of_alpha = get_dict_expressions(self.dict_of_alpha)
        self.list_of_alternatives = list(self.dict_of_alpha.keys())

    def all_alpha_fixed(self) -> bool:
        """Check if the alpha parameters have a numeric value."""
        for _, alpha in self.dict_of_alpha.items():
            if isinstance(alpha, Beta):
                if alpha.status == 0:
                    return False
            elif isinstance(alpha, Expression) and not isinstance(alpha, Numeric):
                return False
        return True


class Nests:
    """Generic interface for the nests."""

    def __init__(
        self,
        choice_set: list[int],
        tuple_of_nests: tuple[OneNestForNestedLogit | OneNestForCrossNestedLogit, ...],
    ):
        """Ctor

        :param choice_set: the list of all alternatives in the choice
            set. We use a list instead of a set because the order
            matters.

        :param tuple_of_nests: the list of nests

        """

        self.choice_set = choice_set
        self.tuple_of_nests = tuple_of_nests

        # Provide names to nests if there is none.
        nest_counter = 0
        for nest in self.tuple_of_nests:
            nest_counter += 1
            if nest.name is None:
                nest.name = f'nest_{nest_counter}'

        # Set of alternatives involved in nests
        self.mev_alternatives = set().union(
            *(set(nest.list_of_alternatives) for nest in self.tuple_of_nests)
        )
        # Verify that all elements are indeed in the choice set
        invalid_elements = self.mev_alternatives - set(self.choice_set)
        if invalid_elements:
            raise BiogemeError(
                f'The following alternatives appear in a nest and not in the '
                f'choice set: {invalid_elements}'
            )

        self.alone = set(self.choice_set) - self.mev_alternatives
        if self.alone:
            warning_msg = (
                f'The following elements do not appear in any nest and are assumed each to be alone in a separate '
                f'nest: {self.alone}. If it is not the intention, check the assignment of alternatives to nests.'
            )
            logger.warning(warning_msg)

    def __getitem__(
        self, index: int
    ) -> OneNestForNestedLogit | OneNestForCrossNestedLogit:
        if index < 0 or index >= len(self.tuple_of_nests):
            raise IndexError(
                f'Index out of bounds. Valid indices are between 0 and '
                f'{len(self.tuple_of_nests) - 1}.'
            )
        return self.tuple_of_nests[index]

    def __iter__(self) -> Iterator[Any]:
        return iter(self.tuple_of_nests)

    def check_names(self) -> bool:
        """Checks that all the nests have a name"""
        for nest in self.tuple_of_nests:
            if nest.name is None:
                return False
        return True

    def check_union(self) -> tuple[bool, str]:
        """Check if the union of the nests is the choice set

        :return: a boolean with the result of the check, as a message if check fails.
        """

        # Union Check: The union of all lists should be equal to choice_set

        union_of_lists = {
            i for nest in self.tuple_of_nests for i in nest.list_of_alternatives
        }
        union_of_lists |= set(self.alone)
        if union_of_lists != set(self.choice_set):
            missing_values = set(self.choice_set) - union_of_lists  # set difference
            extra_values = union_of_lists - set(
                self.choice_set
            )  # values not in choice_set
            error_msg_1 = (
                f'Alternatives in the choice set, '
                f'but not in any nest: {missing_values}.'
                if missing_values
                else ''
            )
            error_msg_2 = (
                f'Alternatives in a nest, but not in the choice set: {extra_values}.'
                if extra_values
                else ''
            )
            error_msg = f'{error_msg_1} {error_msg_2}'
            logger.error(error_msg)
            return False, error_msg
        return True, ''


class NestsForNestedLogit(Nests):
    """This class handles nests for the nested logit model"""

    def __init__(
        self,
        choice_set: list[int],
        tuple_of_nests: tuple[OneNestForNestedLogit, ...] | OldNestsForNestedLogit,
    ):
        """Ctor

        :param choice_set: the list of all alternatives in the choice set
        :param tuple_of_nests: the list of nests. The old syntax can still be used:
            A tuple containing as many items as nests.
            Each item is also a tuple containing two items:

            - an object of type biogeme.expressions.expr.Expression representing
              the nest parameter,
            - a list containing the list of identifiers of the alternatives
              belonging to the nest.

            Example::

                nesta = MUA ,[1, 2, 3]
                nestb = MUB ,[4, 5, 6]
                nests = nesta, nestb


        """

        # In previous versions of Biogeme, the nests were defined
        # using regular tuples, not NamedTuple. We cast them here for
        # the sake of backward compatibility.
        if not all(isinstance(elem, OneNestForNestedLogit) for elem in tuple_of_nests):
            tuple_of_nests = tuple(
                OneNestForNestedLogit.from_tuple(nest) for nest in tuple_of_nests
            )
        super().__init__(choice_set, tuple_of_nests)

    def correlation(
        self,
        parameters: dict[str, float] | None = None,
        alternatives_names: dict[int, str] | None = None,
        mu: float = 1.0,
    ) -> pd.DataFrame:
        """Calculate the correlation matrix of the error terms of all
            alternatives of a nested logit model.

        :param parameters: values of the parameters.

        :param alternatives_names: dictionary associating a name with each alternative.

        :param mu: value of the scale parameter mu.

        :return: correlation matrix
        """
        index = {alt: i for i, alt in enumerate(self.choice_set)}
        nbr_of_alternatives = len(self.choice_set)
        if alternatives_names is None:
            alternatives_names = {i: str(i) for i in self.choice_set}
        correlation = np.identity(nbr_of_alternatives)
        for m in self.tuple_of_nests:
            if isinstance(m.nest_param, Expression):
                if parameters:
                    m.nest_param.change_init_values(parameters)
                mu_m = m.nest_param.get_value_c(prepare_ids=True)
            else:
                mu_m = m.nest_param
            alt_m = m.list_of_alternatives
            for i, j in itertools.combinations(alt_m, 2):
                correlation[index[i]][index[j]] = correlation[index[j]][index[i]] = (
                    1.0 - 1.0 / (mu_m * mu_m)
                    if mu == 1.0
                    else 1.0 - (mu * mu) / (mu_m * mu_m)
                )
        return pd.DataFrame(
            correlation,
            index=list(alternatives_names.values()),
            columns=list(alternatives_names.values()),
        )

    def check_intersection(self) -> tuple[bool, str]:
        """Check if the intersection of nests is empty

        :return: a boolean with the result of the check, and a message if check fails.

        """
        for i, nest in enumerate(self.tuple_of_nests):
            if set(nest.list_of_alternatives) & self.alone:
                error_msg = (
                    f'The following alternatives are both in nest {nest.name} '
                    f'and identified as alone in a nest: '
                    f'{set(nest.list_of_alternatives) & self.alone}'
                )
                logger.error(error_msg)
                return False, error_msg
            for j, other_nest in enumerate(self.tuple_of_nests):
                if i != j:
                    the_intersection = nest.intersection(other_nest)
                    if the_intersection:
                        error_msg = (
                            f'The following alternatives appear both in nests '
                            f'{nest.name} and {other_nest.name}: {the_intersection}.'
                        )
                        logger.error(error_msg)
                        return False, error_msg
        return True, ''

    def check_partition(self) -> tuple[bool, str]:
        """Check if the nests correspond to a partition

        :return: a boolean with the result of the check, and a message if check fails.
        """
        valid_union, msg_union = self.check_union()
        valid_intersection, msg_intersection = self.check_intersection()
        return valid_union and valid_intersection, msg_union + '; ' + msg_intersection


class NestsForCrossNestedLogit(Nests):
    """This class handles nests for the cross-nested logit model"""

    def __init__(
        self,
        choice_set: list[int],
        tuple_of_nests: (
            tuple[OneNestForCrossNestedLogit, ...] | OldNestsForCrossNestedLogit
        ),
    ):
        """Ctor

        :param choice_set: the list of all alternatives in the choice set
        :param tuple_of_nests: the list of nests

        """

        # In previous versions of Biogeme, the nests were defined
        # using regular tuples, not NamedTuple. We cast them here for
        # the sake of backward compatibility.
        if not all(
            isinstance(elem, OneNestForCrossNestedLogit) for elem in tuple_of_nests
        ):
            tuple_of_nests = tuple(
                OneNestForCrossNestedLogit.from_tuple(nest) for nest in tuple_of_nests
            )
        super().__init__(choice_set, tuple_of_nests)

    def all_alphas_fixed(self) -> bool:
        """Check if all the alphas are fixed"""
        for nest in self.tuple_of_nests:
            if not nest.all_alpha_fixed():
                return False
        return True

    def get_alpha_dict(self, alternative_id: int) -> dict[str, Expression]:
        """Generates a dict mapping each nest with the alpha
        parameter, for a given alternative

        :param alternative_id: identifier of the alternative
        :return: a dict mapping the name of a nest and the alpha expression
        """
        alphas = {
            nest.name: nest.dict_of_alpha.get(alternative_id, Numeric(0.0))
            for nest in self.tuple_of_nests
        }
        return alphas

    def get_alpha_values(self, alternative_id: int) -> dict[str, float]:
        """Generates a dict mapping each nest with the value of the alpha
        parameters, for a given alternative

        :param alternative_id: identifier of the alternative
        :return: a dict mapping the name of a nest and the value of the alpha expression
        """
<<<<<<< HEAD
        alpha_dict = self.get_alpha_dict(alternative_id=alternative_id)
        alpha_values = {
            key: expression.get_value() for key, expression in alpha_dict.items()
        }
        return alpha_values
=======

        def get_value(alpha: Expression | float | int) -> float:
            """Returns a float, irrespectively of the original type

            :param alpha: alpha parameter

            :raise BiogemeError: if the alpha does not have one of the expected types.
            """
            if isinstance(alpha, (int, float)):
                return float(alpha)
            if isinstance(alpha, Expression):
                return alpha.get_value()
            error_msg = f'Unknown type {type(alpha)} for alpha parameter'
            raise BiogemeError(error_msg)

        alphas_expressions = self.get_alpha_dict(alternative_id)
        alphas = {key: get_value(alpha) for key, alpha in alphas_expressions.items()}
        return alphas
>>>>>>> 26bf75d6

    def check_validity(self) -> tuple[bool, str]:
        """Verifies if the cross-nested logit specification is valid

        :return: a boolean with the result of the check, and a message if check fails.
        """
        ok, message = self.check_union()

        alt: dict[int, list[Expression]] = {i: [] for i in self.choice_set}
        number = 0
        for nest in self.tuple_of_nests:
            alpha = nest.dict_of_alpha
            for i, a in alpha.items():
                if a.get_value() != 0.0:
                    alt[i].append(a)
            number += 1

        problems_one = []
        for i, ell in alt.items():
            if len(ell) == 1 and isinstance(ell[0], Expression):
                problems_one.append(i)

        if problems_one:
            message += (
                f' Alternative in exactly one nest, '
                f'and parameter alpha is defined by an '
                f'expression, and may not be constant: {problems_one}'
            )

        return ok, message

    def covariance(
        self, i: int, j: int, parameters: dict[str, float] | None = None
    ) -> float:
        """Calculate the covariance between the error terms of two
        alternatives of a cross-nested logit model. It is assumed that
        the homogeneity parameter mu of the model has been normalized
        to one.

        :param parameters: values of the parameters.

        :param i: first alternative

        :param j: second alternative

        :return: value of the correlation

        :raise BiogemeError: if the requested number is non-positive or a float

        """

        if i not in self.choice_set:
            raise BiogemeError(f'Unknown alternative: {i}')
        if j not in self.choice_set:
            raise BiogemeError(f'Unknown alternative: {j}')

        if i == j:
            return np.pi * np.pi / 6.0

        def integrand(z_i: float, z_j: float) -> float:
            """Function to be integrated to calculate the correlation between
            alternative i and alternative j.

            :param z_i: argument corresponding to alternative i
            :type z_i: float

            :param z_j: argument corresponding to alternative j
            :type z_j: float
            """
            y_i = -np.log(z_i)
            y_j = -np.log(z_j)
            xi_i = -np.log(y_i)
            xi_j = -np.log(y_j)
            dy_i = -1.0 / z_i
            dy_j = -1.0 / z_j
            dxi_i = -dy_i / y_i
            dxi_j = -dy_j / y_j

            g_sum = 0.0
            gi_sum = 0.0
            gj_sum = 0.0
            gij_sum = 0.0
            for m in self.tuple_of_nests:
                if isinstance(m.nest_param, Expression):
                    if parameters:
                        m.nest_param.change_init_values(parameters)
                    mu_m = m.nest_param.get_value_c(prepare_ids=True)
                else:
                    mu_m = m.nest_param
                alphas = get_dict_values(m.dict_of_alpha, parameters)
                alpha_i = alphas.get(i, 0)
                if alpha_i != 0:
                    term_i = (alpha_i * y_i) ** mu_m
                else:
                    term_i = 0
                alpha_j = alphas.get(j, 0)
                if alpha_j != 0:
                    term_j = (alpha_j * y_j) ** mu_m
                else:
                    term_j = 0
                the_sum = term_i + term_j
                p1 = (1.0 / mu_m) - 1
                p2 = (1.0 / mu_m) - 2
                g_sum += the_sum ** (1.0 / mu_m)
                if alpha_i != 0:
                    gi_sum += alpha_i**mu_m * y_i ** (mu_m - 1) * the_sum**p1
                if alpha_j != 0:
                    gj_sum += alpha_j**mu_m * y_j ** (mu_m - 1) * the_sum**p1
                if mu_m != 1.0 and alpha_i != 0 and alpha_j != 0:
                    gij_sum += (
                        (1 - mu_m)
                        * the_sum**p2
                        * (alpha_i * alpha_j) ** mu_m
                        * (y_i * y_j) ** (mu_m - 1)
                    )

            f = np.exp(-g_sum)
            f_second = f * y_i * y_j * (gi_sum * gj_sum - gij_sum)

            return xi_i * xi_j * f_second * dxi_i * dxi_j

        integral, _ = dblquad(integrand, 0, 1, lambda x: 0, lambda x: 1)
        return integral - np.euler_gamma * np.euler_gamma

    def correlation(
        self,
        parameters: dict[str, float] | None = None,
        alternatives_names: dict[int, str] | None = None,
    ) -> pd.DataFrame:
        """Calculate the correlation matrix of the error terms of all
            alternatives of cross-nested logit model.

        :param parameters: values of the parameters.
        :param alternatives_names: names of the alternative, for
            better reporting. If not provided, the number are used.
        :return: correlation matrix

        """
        nbr_of_alternatives = len(self.choice_set)
        if alternatives_names is None:
            alternatives_names = {i: str(i) for i in self.choice_set}

        covar = np.empty((nbr_of_alternatives, nbr_of_alternatives))
        for i, alt_i in enumerate(self.choice_set):
            for j, alt_j in enumerate(self.choice_set):
                covar[i][j] = self.covariance(alt_i, alt_j, parameters)
                if i != j:
                    covar[j][i] = covar[i][j]

        v = np.sqrt(np.diag(covar))
        outer_v = np.outer(v, v)
        correlation = covar / outer_v
        correlation[covar == 0] = 0
        return pd.DataFrame(
            correlation,
            index=list(alternatives_names.values()),
            columns=list(alternatives_names.values()),
        )<|MERGE_RESOLUTION|>--- conflicted
+++ resolved
@@ -64,67 +64,19 @@
     """Convert a nest definition to an OneNestForNestedLogot, if needed."""
 
     if isinstance(a_nest, OneNestForNestedLogit):
-<<<<<<< HEAD
         return a_nest
     if isinstance(a_nest, tuple):
         return OneNestForNestedLogit.from_tuple(a_nest)
     raise TypeError(f'Object to type {type(a_nest)} does not represent a nest.')
-=======
-        return
-
-
-def get_alpha_expressions(
-    the_dict: dict[int, Expression | float]
-) -> dict[int, Expression]:
-    """If the dictionary contains float, they are transformed into a
-    numerical expression."""
-
-    def generate_expression(value: Expression | float) -> Expression:
-        """Remove the type ambiguity and generates an Expression"""
-        if isinstance(value, (int, float)):
-            return Numeric(value)
-        return value
-
-    return {key: generate_expression(value) for key, value in the_dict.items()}
-
-
-def get_alpha_values(
-    the_dict: dict[int, Expression | float],
-    parameters: dict[str, float] | None = None,
-) -> dict[int, float]:
-    """If the dictionary contains float, they are transformed into a
-    numerical expression.
-
-    :param the_dict: dict of alphas.
-    :param parameters: value of the parameters.
-    """
-
-    def generate_value(
-        value: Expression | float, the_parameters: dict[str, float]
-    ) -> float:
-        """Remove the type ambiguity and generates a value"""
-        if isinstance(value, (int, float)):
-            return value
-        if the_parameters is not None:
-            value.set_estimated_values(the_parameters)
-        v = value.get_value()
-        return v
-
-    return {key: generate_value(value, parameters) for key, value in the_dict.items()}
->>>>>>> 26bf75d6
 
 
 @dataclass
 class OneNestForCrossNestedLogit:
     """Tuple capturing the information for one nest of the cross-nested logit"""
 
-<<<<<<< HEAD
     nest_param: ExpressionOrNumeric
     dict_of_alpha: dict[int, ExpressionOrNumeric]
-=======
-    nest_param: Expression | float
-    dict_of_alpha: dict[int, Expression | float]
->>>>>>> 26bf75d6
+
     name: str | None = None
 
     @classmethod
@@ -423,32 +375,12 @@
         :param alternative_id: identifier of the alternative
         :return: a dict mapping the name of a nest and the value of the alpha expression
         """
-<<<<<<< HEAD
+
         alpha_dict = self.get_alpha_dict(alternative_id=alternative_id)
         alpha_values = {
             key: expression.get_value() for key, expression in alpha_dict.items()
         }
         return alpha_values
-=======
-
-        def get_value(alpha: Expression | float | int) -> float:
-            """Returns a float, irrespectively of the original type
-
-            :param alpha: alpha parameter
-
-            :raise BiogemeError: if the alpha does not have one of the expected types.
-            """
-            if isinstance(alpha, (int, float)):
-                return float(alpha)
-            if isinstance(alpha, Expression):
-                return alpha.get_value()
-            error_msg = f'Unknown type {type(alpha)} for alpha parameter'
-            raise BiogemeError(error_msg)
-
-        alphas_expressions = self.get_alpha_dict(alternative_id)
-        alphas = {key: get_value(alpha) for key, alpha in alphas_expressions.items()}
-        return alphas
->>>>>>> 26bf75d6
 
     def check_validity(self) -> tuple[bool, str]:
         """Verifies if the cross-nested logit specification is valid
